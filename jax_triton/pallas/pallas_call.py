--- conflicted
+++ resolved
@@ -15,12 +15,9 @@
 """Module for calling pallas functions from JAX."""
 from functools import partial
 
-<<<<<<< HEAD
 from typing import Dict, Tuple
 
-=======
 import jax
->>>>>>> ee39fb31
 from jax import api_util
 from jax import core as jax_core
 from jax import linear_util as lu
